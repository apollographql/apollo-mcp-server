# Changelog

All notable changes to this project will be documented in this file.

This project adheres to [Semantic Versioning](https://semver.org/spec/v2.0.0.html).

<!--
## [x.x.x] - yyyy-mm-dd
### ❗ BREAKING ❗
### 🚀 Features
### 🐛 Fixes
### 🛠 Maintenance
### 📚 Documentation
-->

## [Unreleased]

### 🚀 Features
- Add an optional `--sse-address` argument to set the bind address of the MCP server. Defaults to 127.0.0.1. (#63)

### 🐛 Fixes
- Fixed PowerShell script (#55)
<<<<<<< HEAD
- The `--directory` argument is now optional. When using the stdio transport, it is recommended to either set this option or use absolute paths for other arguments. (#64)
=======
- Log to stdout, not stderr (#59)
>>>>>>> 0f6f29c7

## [0.1.0] - 2025-05-15

### 🚀 Features
- Initial release of the Apollo MCP Server<|MERGE_RESOLUTION|>--- conflicted
+++ resolved
@@ -20,11 +20,8 @@
 
 ### 🐛 Fixes
 - Fixed PowerShell script (#55)
-<<<<<<< HEAD
+- Log to stdout, not stderr (#59)
 - The `--directory` argument is now optional. When using the stdio transport, it is recommended to either set this option or use absolute paths for other arguments. (#64)
-=======
-- Log to stdout, not stderr (#59)
->>>>>>> 0f6f29c7
 
 ## [0.1.0] - 2025-05-15
 
