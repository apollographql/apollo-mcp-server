name: Sync main → develop

on:
  pull_request:
    types: [closed]
    branches: [main]
  workflow_dispatch:
    inputs:
      head_branch:
        description: "Branch to merge FROM (default: main)."
        required: false
        default: "main"
      base_branch:
        description: "Branch to merge INTO (default: develop)."
        required: false
        default: "develop"
      source_pr_number:
        description: "If testing, the PR number to comment on (optional)."
        required: false
      test_mode:
        description: "Bypass PR/push guards for manual testing"
        required: false
        default: "true"

permissions:
  contents: write
  pull-requests: write
  issues: write

concurrency:
  group: sync-main-into-develop
  cancel-in-progress: false

jobs:
  open-sync-pr:
    if: |
      github.actor != 'github-actions[bot]' && (
        (
            github.event_name == 'pull_request' && github.event.pull_request.merged == true
        ) || (
            github.event_name == 'workflow_dispatch' && (inputs.test_mode == 'true')
        )
      )
    runs-on: ubuntu-latest

    env:
      # Use inputs for dispatch (testing), defaults for normal triggers
      HEAD_BRANCH: ${{ (github.event_name == 'workflow_dispatch' && inputs.head_branch) || 'main' }}
      BASE_BRANCH: ${{ (github.event_name == 'workflow_dispatch' && inputs.base_branch) || 'develop' }}
      SOURCE_PR: ${{ (github.event_name == 'pull_request' && github.event.pull_request.number) || inputs.source_pr_number || '' }}
      GH_TOKEN: ${{ secrets.GH_PAT }}

    steps:
      - uses: actions/checkout@v4
        with:
          fetch-depth: 0
          token: ${{ secrets.GH_PAT }}

      - name: Configure git author
        run: |
          git config --local user.name "Apollo Bot"
          git config --local user.email "svc-apollo-bot-2@apollographql.com"

      # Generate branch name from PR# when available, otherwise use first 7 commit SHA characters
      - name: Compute branch/name metadata
        id: meta
        run: |
          pr=${{ github.event.pull_request.number }}
          echo "sync_branch=sync/main-into-develop-pr-${pr}" >> $GITHUB_OUTPUT
          echo "title_sync=Sync main → develop (PR #${pr})" >> $GITHUB_OUTPUT
          echo "body_sync=Auto-opened after merging \`${{ github.event.pull_request.head.ref }}\` into \`main\`. Source PR: #${pr}." >> $GITHUB_OUTPUT
          echo "conflict_branch=conflict/main-into-develop-pr-${pr}" >> $GITHUB_OUTPUT
          echo "title_conflict=Sync main → develop (resolve conflicts)" >> $GITHUB_OUTPUT
          echo "body_conflict=Opened from a copy of \`main\` so conflicts can be resolved without pushing to a protected branch." >> $GITHUB_OUTPUT

      # Short-lived sync branch from develop and merge main into it (do NOT rebase)
      # use +e to stop errors from short-circuiting the script
      - name: Prepare sync branch
        id: prep
        run: |
          set -e
          git fetch origin "${BASE_BRANCH}" "${HEAD_BRANCH}"
          git switch -c "${{ steps.meta.outputs.sync_branch }}" "origin/${BASE_BRANCH}"
          set +e
          git merge --no-ff "origin/${HEAD_BRANCH}"
          rc=$?
          set -e
          git add -A || true
          git commit -m "WIP: merge ${HEAD_BRANCH} into ${BASE_BRANCH} via ${{ steps.meta.outputs.branch }}" || true
          git push origin HEAD
          
          right=$(git rev-list --count --right-only "origin/${BASE_BRANCH}...HEAD")
          
          echo "merge_status=$rc" >> "$GITHUB_OUTPUT"
          echo "sync_right=$right" >> "$GITHUB_OUTPUT"
          echo "Merge exit=$rc, sync branch ahead-by=$right"

      # If no merge conflicts and there are changes, open the PR targeting develop
      - name: Open clean PR to develop
        id: sync_pr
        if: ${{ steps.prep.outputs.merge_status == '0' && steps.prep.outputs.sync_right != '0' }}
        run: |
          # Avoid duplicate PRs
          existing=$(gh pr list --base "${BASE_BRANCH}" --head "${{ steps.meta.outputs.sync_branch }}" --state open --json number --jq '.[0].number' || true)
          if [ -n "$existing" ] && [ "$existing" != "null" ]; then
            echo "pr_number=$existing" >> "$GITHUB_OUTPUT"
            url=$(gh pr view "$existing" --json url --jq .url)
            echo "pr_url=$url" >> "$GITHUB_OUTPUT"
            exit 0
          fi

          gh pr create \
            --base "${BASE_BRANCH}" \
            --head "${{ steps.meta.outputs.sync_branch }}" \
            --title "${{ steps.meta.outputs.sync_title }}" \
            --body  "${{ steps.meta.outputs.sync_body }} (created via gh CLI)" \
            --label back-merge \
<<<<<<< HEAD
            --label skip-changeset \
            --label automation

          # Fetch the newly created PR number, then its URL so that we display in a PR comment
          num=$(gh pr list --base "${BASE_BRANCH}" --head "${{ steps.meta.outputs.sync_branch }}" --state open --json number --jq '.[0].number')
          url=$(gh pr view "$num" --json url --jq .url)
          echo "pr_number=$num" >> "$GITHUB_OUTPUT"
          echo "pr_url=$url" >> "$GITHUB_OUTPUT"
=======
            --label automation

          # Emit outputs for later steps
          gh pr view --base "${BASE_BRANCH}" --head "${{ steps.meta.outputs.sync_branch }}" \
            --json number,url | jq -r '"pr_number=\(.number)\npr_url=\(.url)"' >> "$GITHUB_OUTPUT"
>>>>>>> d860e7e1

      # If the merge hit conflicts, open a DIRECT PR: HEAD_BRANCH -> BASE_BRANCH so conflicts can be resolved prior to merge
      - name: Open conflict PR
        id: conflict_pr
        if: ${{ steps.prep.outputs.merge_status != '0' }}
        run: |
          set -e
          git fetch origin "${HEAD_BRANCH}" "${BASE_BRANCH}"

          git switch -c "${{ steps.meta.outputs.conflict_branch }}" "origin/${HEAD_BRANCH}"
          git push -u origin HEAD
          
          # Skip if no diff between conflict branch and base (should be unlikely)
          right=$(git rev-list --right-only --count "origin/${BASE_BRANCH}...origin/${{ steps.meta.outputs.conflict_branch }}")
          if [ "$right" -eq 0 ]; then
            echo "No diff between ${HEAD_BRANCH} and ${BASE_BRANCH}; nothing to open."
            exit 0
          fi
          
          # Reuse existing open PR if present
          existing=$(gh pr list --base "${BASE_BRANCH}" --head "${{ steps.meta.outputs.conflict_branch }}" --state open --json number --jq '.[0].number' || true)
          if [ -n "$existing" ] && [ "$existing" != "null" ]; then
            echo "pr_number=$existing" >> "$GITHUB_OUTPUT"
            url=$(gh pr view "$existing" --json url --jq .url)
            echo "pr_url=$url" >> "$GITHUB_OUTPUT"
            exit 0
          fi
          
          gh pr create \
            --base "${BASE_BRANCH}" \
            --head "${{ steps.meta.outputs.conflict_branch }}" \
            --title "${{ steps.meta.outputs.title_conflict }}" \
            --body  "${{ steps.meta.outputs.body_conflict }}" \
            --label back-merge \
            --label automation \
<<<<<<< HEAD
            --label skip-changeset \
            --label conflicts
          
          # Fetch the newly created conflict PR number, then its URL so that we display in a PR comment
          num=$(gh pr list --base "${BASE_BRANCH}" --head "${{ steps.meta.outputs.conflict_branch }}" --state open --json number --jq '.[0].number')
          url=$(gh pr view "$num" --json url --jq .url)
          echo "pr_number=$num" >> "$GITHUB_OUTPUT"
          echo "pr_url=$url" >> "$GITHUB_OUTPUT"
=======
            --label conflicts
          
          gh pr view --base "${BASE_BRANCH}" --head "${{ steps.meta.outputs.conflict_branch }}" \
            --json number,url | jq -r '"pr_number=\(.number)\npr_url=\(.url)"' >> "$GITHUB_OUTPUT"
>>>>>>> d860e7e1

      # Comment back on the ORIGINAL merged PR with a link to the sync PR
      - name: Comment on source PR with sync PR link
        if: ${{ env.SOURCE_PR != '' && (steps.sync_pr.outputs.pr_number != '' || steps.conflict_pr.outputs.pr_number != '') }}
        uses: actions/github-script@v7
        with:
          script: |
            const owner = context.repo.owner;
            const repo = context.repo.repo;
            const issue_number = Number(process.env.SOURCE_PR);
<<<<<<< HEAD
            
=======
      
>>>>>>> d860e7e1
            const hadConflicts = '${{ steps.prep.outputs.merge_status }}' !== '0';
            const syncUrl = '${{ steps.sync_pr.outputs.pr_url || steps.conflict_pr.outputs.pr_url }}';
            const head = process.env.HEAD_BRANCH;
            const base = process.env.BASE_BRANCH;
<<<<<<< HEAD
            
=======
      
>>>>>>> d860e7e1
            const status = hadConflicts ? 'conflicts ❗' : 'clean ✅';
            const note = hadConflicts
              ? 'Opened from a copy of main so conflicts can be resolved safely.'
              : 'Opened from a sync branch created off develop.';
<<<<<<< HEAD
            
=======
      
>>>>>>> d860e7e1
            const body = [
            `Opened sync PR **${head} → ${base}**: ${syncUrl}`,
            ``,
            `Merge status: **${status}**`,
            note
            ].join('\n');
<<<<<<< HEAD
            
=======
      
>>>>>>> d860e7e1
            await github.rest.issues.createComment({ owner, repo, issue_number, body });<|MERGE_RESOLUTION|>--- conflicted
+++ resolved
@@ -115,7 +115,6 @@
             --title "${{ steps.meta.outputs.sync_title }}" \
             --body  "${{ steps.meta.outputs.sync_body }} (created via gh CLI)" \
             --label back-merge \
-<<<<<<< HEAD
             --label skip-changeset \
             --label automation
 
@@ -124,13 +123,6 @@
           url=$(gh pr view "$num" --json url --jq .url)
           echo "pr_number=$num" >> "$GITHUB_OUTPUT"
           echo "pr_url=$url" >> "$GITHUB_OUTPUT"
-=======
-            --label automation
-
-          # Emit outputs for later steps
-          gh pr view --base "${BASE_BRANCH}" --head "${{ steps.meta.outputs.sync_branch }}" \
-            --json number,url | jq -r '"pr_number=\(.number)\npr_url=\(.url)"' >> "$GITHUB_OUTPUT"
->>>>>>> d860e7e1
 
       # If the merge hit conflicts, open a DIRECT PR: HEAD_BRANCH -> BASE_BRANCH so conflicts can be resolved prior to merge
       - name: Open conflict PR
@@ -166,7 +158,6 @@
             --body  "${{ steps.meta.outputs.body_conflict }}" \
             --label back-merge \
             --label automation \
-<<<<<<< HEAD
             --label skip-changeset \
             --label conflicts
           
@@ -175,12 +166,6 @@
           url=$(gh pr view "$num" --json url --jq .url)
           echo "pr_number=$num" >> "$GITHUB_OUTPUT"
           echo "pr_url=$url" >> "$GITHUB_OUTPUT"
-=======
-            --label conflicts
-          
-          gh pr view --base "${BASE_BRANCH}" --head "${{ steps.meta.outputs.conflict_branch }}" \
-            --json number,url | jq -r '"pr_number=\(.number)\npr_url=\(.url)"' >> "$GITHUB_OUTPUT"
->>>>>>> d860e7e1
 
       # Comment back on the ORIGINAL merged PR with a link to the sync PR
       - name: Comment on source PR with sync PR link
@@ -191,38 +176,22 @@
             const owner = context.repo.owner;
             const repo = context.repo.repo;
             const issue_number = Number(process.env.SOURCE_PR);
-<<<<<<< HEAD
-            
-=======
-      
->>>>>>> d860e7e1
+
             const hadConflicts = '${{ steps.prep.outputs.merge_status }}' !== '0';
             const syncUrl = '${{ steps.sync_pr.outputs.pr_url || steps.conflict_pr.outputs.pr_url }}';
             const head = process.env.HEAD_BRANCH;
             const base = process.env.BASE_BRANCH;
-<<<<<<< HEAD
-            
-=======
-      
->>>>>>> d860e7e1
+
             const status = hadConflicts ? 'conflicts ❗' : 'clean ✅';
             const note = hadConflicts
               ? 'Opened from a copy of main so conflicts can be resolved safely.'
               : 'Opened from a sync branch created off develop.';
-<<<<<<< HEAD
-            
-=======
-      
->>>>>>> d860e7e1
+
             const body = [
             `Opened sync PR **${head} → ${base}**: ${syncUrl}`,
             ``,
             `Merge status: **${status}**`,
             note
             ].join('\n');
-<<<<<<< HEAD
             
-=======
-      
->>>>>>> d860e7e1
             await github.rest.issues.createComment({ owner, repo, issue_number, body });