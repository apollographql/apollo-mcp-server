{
    "rust-analyzer.check.command": "clippy",
    "[rust]": {
        "editor.defaultFormatter": "rust-lang.rust-analyzer",
        "editor.formatOnSave": true
    },
    "cSpell.words": [
        "apollographql",
        "clippy",
        "insta",
        "peekable",
        "redactions",
        "reqwest",
        "rmcp",
        "rstest",
        "schemars",
        "serde",
        "Streamable",
        "Subschema",
        "subschemas",
        "Supergraph",
<<<<<<< HEAD
        "thiserror",
        "webbrowser",
        "wiremock"
=======
        "thiserror"
>>>>>>> d3214097
    ]
}<|MERGE_RESOLUTION|>--- conflicted
+++ resolved
@@ -19,12 +19,8 @@
         "Subschema",
         "subschemas",
         "Supergraph",
-<<<<<<< HEAD
         "thiserror",
         "webbrowser",
         "wiremock"
-=======
-        "thiserror"
->>>>>>> d3214097
     ]
 }