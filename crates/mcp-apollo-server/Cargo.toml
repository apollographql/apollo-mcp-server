[package]
name = "mcp-apollo-server"
version.workspace = true
edition = "2024"
license = "Elastic-2.0"

[dependencies]
anyhow = "1.0.98"
apollo-compiler.workspace = true
apollo-federation.workspace = true
buildstructor = "0.6.0"
clap = { version = "4.5.36", features = ["derive"] }
derive-new = "0.7.0"
futures.workspace = true
lz-str = "0.2.1"
mcp-apollo-registry = { path = "../mcp-apollo-registry" }
regex = "1.11.1"
reqwest = "0.12.15"
rmcp = { version = "0.1", features = [
  "server",
  "transport-io",
  "transport-sse-server",
] }
serde.workspace = true
thiserror.workspace = true
tokio = { version = "1.44.2", features = [
  "fs",
  "io-std",
  "macros",
  "net",
  "rt",
  "rt-multi-thread",
  "signal",
  "time",
] }
tracing.workspace = true
tracing-subscriber = { version = "0.3.19", features = ["env-filter"] }
tokio-util = "0.7.15"
webbrowser = "1.0.4"

[dev-dependencies]
insta = { workspace = true }
<<<<<<< HEAD
=======
rstest = "0.25.0"
>>>>>>> 1d632f20

[lints]
workspace = true<|MERGE_RESOLUTION|>--- conflicted
+++ resolved
@@ -40,10 +40,7 @@
 
 [dev-dependencies]
 insta = { workspace = true }
-<<<<<<< HEAD
-=======
 rstest = "0.25.0"
->>>>>>> 1d632f20
 
 [lints]
 workspace = true