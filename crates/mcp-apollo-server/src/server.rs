--- conflicted
+++ resolved
@@ -3,13 +3,7 @@
 use crate::graphql;
 use crate::graphql::Executable;
 use crate::introspection::{EXECUTE_TOOL_NAME, Execute, GET_SCHEMA_TOOL_NAME, GetSchema};
-<<<<<<< HEAD
-use crate::operations::{MutationMode, Operation};
-use crate::schema_tree_shake::SchemaTreeShaker;
-use apollo_compiler::ast::OperationType;
-=======
-use crate::operations::{Operation, OperationPoller, OperationSource};
->>>>>>> 35147df4
+use crate::operations::{MutationMode, Operation, OperationPoller, OperationSource};
 use buildstructor::buildstructor;
 use reqwest::header::{CONTENT_TYPE, HeaderMap, HeaderValue};
 use rmcp::model::{
@@ -49,26 +43,17 @@
     schema_source: SchemaSource,
     operation_source: OperationSource,
     endpoint: String,
-<<<<<<< HEAD
-    default_headers: HeaderMap,
-    execute_tool: Option<Execute>,
-    get_schema_tool: Option<GetSchema>,
-    explorer_tool: Option<Explorer>,
-    manifest_poller: Option<PersistedQueryManifestPoller>,
-    peers: Arc<RwLock<Vec<Peer<RoleServer>>>>,
-    mutation_mode: MutationMode,
-=======
     headers: HeaderMap,
     introspection: bool,
     explorer: bool,
     custom_scalar_map: Option<CustomScalarMap>,
+    mutation_mode: MutationMode,
 }
 
 #[derive(Clone)]
 pub enum Transport {
     Stdio,
     SSE { port: u16 },
->>>>>>> 35147df4
 }
 
 /// Types ending with Map cause incorrect assumptions by buildstructor, so use an alias
@@ -86,31 +71,7 @@
         introspection: bool,
         explorer: bool,
         custom_scalar_map: Option<CustomScalarMap>,
-<<<<<<< HEAD
         mutation_mode: MutationMode,
-    ) -> Result<Self, ServerError> {
-        // Load operations from static files
-        let operations = operations
-            .into_iter()
-            .map(|operation| {
-                info!(operation_path=?operation.as_ref(), "Loading operation");
-                let operation = std::fs::read_to_string(operation)?;
-                Operation::from_document(
-                    &operation,
-                    &schema,
-                    None,
-                    custom_scalar_map.as_ref(),
-                    mutation_mode,
-                )
-            })
-            .collect::<Result<Vec<_>, _>>()?;
-        if !operations.is_empty() {
-            info!(
-                "Loaded {} operations from local operations files:\n{}",
-                operations.len(),
-                serde_json::to_string_pretty(&operations)?
-            );
-=======
     ) -> Self {
         let headers = {
             let mut headers = headers.clone();
@@ -126,7 +87,7 @@
             introspection,
             explorer,
             custom_scalar_map,
->>>>>>> 35147df4
+            mutation_mode,
         }
     }
 
@@ -164,21 +125,6 @@
     }
 }
 
-<<<<<<< HEAD
-        // Load headers
-        let mut default_headers = HeaderMap::new();
-        default_headers.append(CONTENT_TYPE, HeaderValue::from_static("application/json"));
-        for header in headers {
-            let parts: Vec<&str> = header.split(':').collect();
-            match (parts.first(), parts.get(1), parts.get(2)) {
-                (Some(key), Some(value), None) => {
-                    default_headers.append(
-                        HeaderName::from_str(key.trim())?,
-                        HeaderValue::from_str(value.trim())?,
-                    );
-                }
-                _ => return Err(ServerError::Header(header)),
-=======
 struct Starting {
     transport: Transport,
     operation_source: OperationSource,
@@ -191,7 +137,11 @@
 
 impl Starting {
     /// Run the MCP server once the schema is ready
-    async fn run(self, schema: Valid<Schema>) -> Result<Running, ServerError> {
+    async fn run(
+        self,
+        schema: Valid<Schema>,
+        mutation_mode: MutationMode,
+    ) -> Result<Running, ServerError> {
         info!("Running with schema:\n{}", schema);
 
         let peers = Arc::new(RwLock::new(vec![]));
@@ -210,38 +160,19 @@
                     ),
                     Some(change_receiver),
                 )
->>>>>>> 35147df4
             }
             OperationSource::None => (OperationPoller::None, None),
         };
         let operations = operation_poller
-            .operations(&schema, self.custom_scalar_map.as_ref())
+            .operations(&schema, self.custom_scalar_map.as_ref(), mutation_mode)
             .await?;
 
         let schema = Arc::new(Mutex::new(schema));
 
-<<<<<<< HEAD
-        let (execute_tool, get_schema_tool) = if introspection {
-            let mut shaker = SchemaTreeShaker::new(&schema);
-            shaker.retain_operation_type(OperationType::Query, None);
-            if mutation_mode == MutationMode::All {
-                shaker.retain_operation_type(OperationType::Mutation, None);
-            }
-
-            (
-                Some(Execute::new(mutation_mode)),
-                Some(GetSchema::new(shaker.shaken()?)),
-            )
-        } else {
-            (None, None)
-        };
-        let explorer_tool = explorer
-=======
-        let execute_tool = self.introspection.then(Execute::new);
+        let execute_tool = self.introspection.then(|| Execute::new(mutation_mode));
         let get_schema_tool = self.introspection.then(|| GetSchema::new(schema.clone()));
         let explorer_tool = self
             .explorer
->>>>>>> 35147df4
             .then(|| std::env::var("APOLLO_GRAPH_REF").ok())
             .flatten()
             .map(Explorer::new);
@@ -259,11 +190,8 @@
             explorer_tool,
             custom_scalar_map: self.custom_scalar_map,
             peers,
-<<<<<<< HEAD
+            cancellation_token: cancellation_token.clone(),
             mutation_mode,
-        })
-=======
-            cancellation_token: cancellation_token.clone(),
         };
 
         if let Some(change_receiver) = change_receiver {
@@ -307,18 +235,23 @@
     custom_scalar_map: Option<CustomScalarMap>,
     peers: Arc<RwLock<Vec<Peer<RoleServer>>>>,
     cancellation_token: CancellationToken,
+    mutation_mode: MutationMode,
 }
 
 impl Running {
     /// Update a running server with a new schema.
-    async fn update_schema(self, schema: Valid<Schema>) -> Result<Running, ServerError> {
+    async fn update_schema(
+        self,
+        schema: Valid<Schema>,
+        mutation_mode: MutationMode,
+    ) -> Result<Running, ServerError> {
         info!("Schema updated:\n{}", schema);
 
         // Update the operations based on the new schema. This is necessary because the MCP tool
         // input schemas and description are derived from the schema.
         let operations = self
             .operation_poller
-            .operations(&schema, self.custom_scalar_map.as_ref())
+            .operations(&schema, self.custom_scalar_map.as_ref(), mutation_mode)
             .await?;
         info!(
             "Updated {} operations:\n{}",
@@ -366,7 +299,6 @@
             }
         }
         *peers = retained_peers;
->>>>>>> 35147df4
     }
 
     /// Spawn a listener for any changes to the operation manifest.
@@ -376,10 +308,15 @@
         let operation_poller = self.operation_poller.clone();
         let custom_scalars = self.custom_scalar_map.clone();
         let schema = self.schema.clone();
+        let mutation_mode = self.mutation_mode;
         tokio::spawn(async move {
             while change_receiver.recv().await.is_some() {
                 match operation_poller
-                    .operations(&*schema.lock().await, custom_scalars.as_ref())
+                    .operations(
+                        &*schema.lock().await,
+                        custom_scalars.as_ref(),
+                        mutation_mode,
+                    )
                     .await
                 {
                     Ok(new_operations) => *operations.lock().await = new_operations,
@@ -423,8 +360,13 @@
                 Event::UpdateSchema(schema_state) => {
                     let schema = Self::sdl_to_api_schema(schema_state)?;
                     match state {
-                        State::Starting(starting) => starting.run(schema).await.into(),
-                        State::Running(running) => running.update_schema(schema).await.into(),
+                        State::Starting(starting) => {
+                            starting.run(schema, server.mutation_mode).await.into()
+                        }
+                        State::Running(running) => running
+                            .update_schema(schema, server.mutation_mode)
+                            .await
+                            .into(),
                         other => other,
                     }
                 }
@@ -450,27 +392,6 @@
         }
     }
 
-<<<<<<< HEAD
-    /// Get the current set of operations from the manifest, if any
-    fn manifest_operations(&self, mutation_mode: MutationMode) -> Result<Vec<Operation>, McpError> {
-        if let Some(manifest_poller) = self.manifest_poller.as_ref() {
-            manifest_poller
-                .get_all_operations()
-                .into_iter()
-                .map(|(pq_id, operation)| {
-                    Operation::from_document(
-                        &operation,
-                        &self.schema,
-                        Some(pq_id),
-                        None,
-                        mutation_mode,
-                    )
-                })
-                .collect::<Result<Vec<Operation>, OperationError>>()
-                .map_err(|e| McpError::new(ErrorCode::INTERNAL_ERROR, e.to_string(), None))
-        } else {
-            Ok(vec![])
-=======
     fn sdl_to_api_schema(schema_state: SchemaState) -> Result<Valid<Schema>, ServerError> {
         match Supergraph::new(&schema_state.sdl) {
             Ok(supergraph) => Ok(supergraph
@@ -480,7 +401,6 @@
                 .clone()),
             Err(_) => Schema::parse_and_validate(schema_state.sdl, "schema.graphql")
                 .map_err(|e| ServerError::GraphQLSchema(e.into())),
->>>>>>> 35147df4
         }
     }
 
@@ -557,10 +477,6 @@
                     .lock()
                     .await
                     .iter()
-<<<<<<< HEAD
-                    .chain(self.manifest_operations(self.mutation_mode)?.iter())
-=======
->>>>>>> 35147df4
                     .find(|op| op.as_ref().name == request.name)
                     .ok_or(tool_not_found(&request.name))?
                     .execute(graphql_request)
@@ -581,10 +497,6 @@
                 .lock()
                 .await
                 .iter()
-<<<<<<< HEAD
-                .chain(self.manifest_operations(self.mutation_mode)?.iter())
-=======
->>>>>>> 35147df4
                 .map(|op| op.as_ref().clone())
                 .chain(
                     self.execute_tool
