use apollo_compiler::{Schema, validation::Valid};
use apollo_federation::{ApiSchemaOptions, Supergraph};
use apollo_mcp_registry::uplink::schema::{SchemaState, event::Event as SchemaEvent};
use futures::{FutureExt as _, Stream, StreamExt as _, stream};
use reqwest::header::HeaderMap;
use url::Url;

use crate::{
    custom_scalar_map::CustomScalarMap,
    errors::{OperationError, ServerError},
    operations::MutationMode,
};

use super::{Server, ServerEvent, Transport};

mod configuring;
mod operations_configured;
mod running;
mod schema_configured;
mod starting;

use configuring::Configuring;
use operations_configured::OperationsConfigured;
use running::Running;
use schema_configured::SchemaConfigured;
use starting::Starting;

pub(super) struct StateMachine {}

/// Common configuration options for the states
struct Config {
    transport: Transport,
    endpoint: Url,
    headers: HeaderMap,
<<<<<<< HEAD
    introspection: bool,
    search: bool,
=======
    execute_introspection: bool,
    introspect_introspection: bool,
>>>>>>> ad5c9e38
    explorer_graph_ref: Option<String>,
    custom_scalar_map: Option<CustomScalarMap>,
    mutation_mode: MutationMode,
    disable_type_description: bool,
    disable_schema_description: bool,
}

impl StateMachine {
    pub(crate) async fn start(self, server: Server) -> Result<(), ServerError> {
        let schema_stream = server
            .schema_source
            .into_stream()
            .map(ServerEvent::SchemaUpdated)
            .boxed();
        let operation_stream = server.operation_source.into_stream().await.boxed();
        let ctrl_c_stream = Self::ctrl_c_stream().boxed();
        let mut stream = stream::select_all(vec![schema_stream, operation_stream, ctrl_c_stream]);

        let mut state = State::Configuring(Configuring {
            config: Config {
                transport: server.transport,
                endpoint: server.endpoint,
                headers: server.headers,
<<<<<<< HEAD
                introspection: server.introspection,
                search: server.search,
=======
                execute_introspection: server.execute_introspection,
                introspect_introspection: server.introspect_introspection,
>>>>>>> ad5c9e38
                explorer_graph_ref: server.explorer_graph_ref,
                custom_scalar_map: server.custom_scalar_map,
                mutation_mode: server.mutation_mode,
                disable_type_description: server.disable_type_description,
                disable_schema_description: server.disable_schema_description,
            },
        });

        while let Some(event) = stream.next().await {
            state = match event {
                ServerEvent::SchemaUpdated(registry_event) => match registry_event {
                    SchemaEvent::UpdateSchema(schema_state) => {
                        let schema = Self::sdl_to_api_schema(schema_state)?;
                        match state {
                            State::Configuring(configuring) => {
                                configuring.set_schema(schema).await.into()
                            }
                            State::SchemaConfigured(schema_configured) => {
                                schema_configured.set_schema(schema).await.into()
                            }
                            State::OperationsConfigured(operations_configured) => {
                                operations_configured.set_schema(schema).await.into()
                            }
                            State::Running(running) => running.update_schema(schema).await.into(),
                            other => other,
                        }
                    }
                    SchemaEvent::NoMoreSchema => match state {
                        State::Configuring(_) | State::OperationsConfigured(_) => {
                            State::Error(ServerError::NoSchema)
                        }
                        _ => state,
                    },
                },
                ServerEvent::OperationsUpdated(operations) => match state {
                    State::Configuring(configuring) => {
                        configuring.set_operations(operations).await.into()
                    }
                    State::SchemaConfigured(schema_configured) => {
                        schema_configured.set_operations(operations).await.into()
                    }
                    State::OperationsConfigured(operations_configured) => operations_configured
                        .set_operations(operations)
                        .await
                        .into(),
                    State::Running(running) => running.update_operations(operations).await.into(),
                    other => other,
                },
                ServerEvent::OperationError(e, _) => {
                    State::Error(ServerError::Operation(OperationError::File(e)))
                }
                ServerEvent::CollectionError(e) => {
                    State::Error(ServerError::Operation(OperationError::Collection(e)))
                }
                ServerEvent::Shutdown => match state {
                    State::Running(running) => {
                        running.cancellation_token.cancel();
                        State::Stopping
                    }
                    _ => State::Stopping,
                },
            };
            if let State::Starting(starting) = state {
                state = starting.start().await.into();
            }
            if matches!(&state, State::Error(_) | State::Stopping) {
                break;
            }
        }
        match state {
            State::Error(e) => Err(e),
            _ => Ok(()),
        }
    }

    #[allow(clippy::result_large_err)]
    fn sdl_to_api_schema(schema_state: SchemaState) -> Result<Valid<Schema>, ServerError> {
        match Supergraph::new(&schema_state.sdl) {
            Ok(supergraph) => Ok(supergraph
                .to_api_schema(ApiSchemaOptions::default())
                .map_err(ServerError::Federation)?
                .schema()
                .clone()),
            Err(_) => Schema::parse_and_validate(schema_state.sdl, "schema.graphql")
                .map_err(|e| ServerError::GraphQLSchema(e.into())),
        }
    }

    fn ctrl_c_stream() -> impl Stream<Item = ServerEvent> {
        shutdown_signal()
            .map(|_| ServerEvent::Shutdown)
            .into_stream()
            .boxed()
    }
}

#[allow(clippy::expect_used)]
async fn shutdown_signal() {
    let ctrl_c = async {
        tokio::signal::ctrl_c()
            .await
            .expect("Failed to install CTRL+C signal handler");
    };

    #[cfg(unix)]
    let terminate = async {
        tokio::signal::unix::signal(tokio::signal::unix::SignalKind::terminate())
            .expect("Failed to install SIGTERM signal handler")
            .recv()
            .await;
    };

    #[cfg(not(unix))]
    let terminate = std::future::pending::<()>();

    tokio::select! {
        _ = ctrl_c => {},
        _ = terminate => {},
    }
}

#[allow(clippy::large_enum_variant)]
enum State {
    Configuring(Configuring),
    SchemaConfigured(SchemaConfigured),
    OperationsConfigured(OperationsConfigured),
    Starting(Starting),
    Running(Running),
    Error(ServerError),
    Stopping,
}

impl From<Configuring> for State {
    fn from(starting: Configuring) -> Self {
        State::Configuring(starting)
    }
}

impl From<SchemaConfigured> for State {
    fn from(schema_configured: SchemaConfigured) -> Self {
        State::SchemaConfigured(schema_configured)
    }
}

impl From<Result<SchemaConfigured, ServerError>> for State {
    fn from(result: Result<SchemaConfigured, ServerError>) -> Self {
        match result {
            Ok(schema_configured) => State::SchemaConfigured(schema_configured),
            Err(error) => State::Error(error),
        }
    }
}

impl From<OperationsConfigured> for State {
    fn from(operations_configured: OperationsConfigured) -> Self {
        State::OperationsConfigured(operations_configured)
    }
}

impl From<Result<OperationsConfigured, ServerError>> for State {
    fn from(result: Result<OperationsConfigured, ServerError>) -> Self {
        match result {
            Ok(operations_configured) => State::OperationsConfigured(operations_configured),
            Err(error) => State::Error(error),
        }
    }
}

impl From<Starting> for State {
    fn from(starting: Starting) -> Self {
        State::Starting(starting)
    }
}

impl From<Result<Starting, ServerError>> for State {
    fn from(result: Result<Starting, ServerError>) -> Self {
        match result {
            Ok(starting) => State::Starting(starting),
            Err(error) => State::Error(error),
        }
    }
}

impl From<Running> for State {
    fn from(running: Running) -> Self {
        State::Running(running)
    }
}

impl From<Result<Running, ServerError>> for State {
    fn from(result: Result<Running, ServerError>) -> Self {
        match result {
            Ok(running) => State::Running(running),
            Err(error) => State::Error(error),
        }
    }
}

impl From<ServerError> for State {
    fn from(error: ServerError) -> Self {
        State::Error(error)
    }
}<|MERGE_RESOLUTION|>--- conflicted
+++ resolved
@@ -32,13 +32,9 @@
     transport: Transport,
     endpoint: Url,
     headers: HeaderMap,
-<<<<<<< HEAD
-    introspection: bool,
-    search: bool,
-=======
     execute_introspection: bool,
     introspect_introspection: bool,
->>>>>>> ad5c9e38
+    search_introspection: bool,
     explorer_graph_ref: Option<String>,
     custom_scalar_map: Option<CustomScalarMap>,
     mutation_mode: MutationMode,
@@ -62,13 +58,9 @@
                 transport: server.transport,
                 endpoint: server.endpoint,
                 headers: server.headers,
-<<<<<<< HEAD
-                introspection: server.introspection,
-                search: server.search,
-=======
                 execute_introspection: server.execute_introspection,
                 introspect_introspection: server.introspect_introspection,
->>>>>>> ad5c9e38
+                search_introspection: server.search_introspection,
                 explorer_graph_ref: server.explorer_graph_ref,
                 custom_scalar_map: server.custom_scalar_map,
                 mutation_mode: server.mutation_mode,
