--- conflicted
+++ resolved
@@ -98,12 +98,9 @@
             Some(Search::new(
                 schema.clone(),
                 matches!(self.config.mutation_mode, MutationMode::All),
-<<<<<<< HEAD
-                self.config.search_minify,
-=======
                 self.config.search_leaf_depth,
                 self.config.index_memory_bytes,
->>>>>>> f97e7af2
+                self.config.search_minify,
             )?)
         } else {
             None
