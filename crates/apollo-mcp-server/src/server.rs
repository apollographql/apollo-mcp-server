--- conflicted
+++ resolved
@@ -23,14 +23,10 @@
     operation_source: OperationSource,
     endpoint: Url,
     headers: HeaderMap,
-<<<<<<< HEAD
-    introspection: bool,
-    minify: bool,
-=======
     execute_introspection: bool,
     introspect_introspection: bool,
     search_introspection: bool,
->>>>>>> ec778ae1
+    minify_introspection: bool,
     explorer_graph_ref: Option<String>,
     custom_scalar_map: Option<CustomScalarMap>,
     mutation_mode: MutationMode,
@@ -90,14 +86,10 @@
         operation_source: OperationSource,
         endpoint: Url,
         headers: HeaderMap,
-<<<<<<< HEAD
-        introspection: bool,
-        minify: bool,
-=======
         execute_introspection: bool,
         introspect_introspection: bool,
         search_introspection: bool,
->>>>>>> ec778ae1
+        minify_introspection: bool,
         explorer_graph_ref: Option<String>,
         #[builder(required)] custom_scalar_map: Option<CustomScalarMap>,
         mutation_mode: MutationMode,
@@ -115,14 +107,10 @@
             operation_source,
             endpoint,
             headers,
-<<<<<<< HEAD
-            introspection,
-            minify,
-=======
             execute_introspection,
             introspect_introspection,
             search_introspection,
->>>>>>> ec778ae1
+            minify_introspection,
             explorer_graph_ref,
             custom_scalar_map,
             mutation_mode,
