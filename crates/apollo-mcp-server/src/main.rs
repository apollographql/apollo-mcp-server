--- conflicted
+++ resolved
@@ -12,8 +12,7 @@
 use clap::builder::Styles;
 use clap::builder::styling::{AnsiColor, Effects};
 use runtime::IdOrDefault;
-use tracing::info;
-use tracing::warn;
+use tracing::{Level, info, warn};
 use tracing_subscriber::EnvFilter;
 
 mod runtime;
@@ -33,191 +32,8 @@
     about = "Apollo MCP Server - invoke GraphQL operations from an AI agent",
 )]
 struct Args {
-<<<<<<< HEAD
-    /// The working directory to use
-    #[arg(long, short = 'd')]
-    directory: Option<PathBuf>,
-
-    /// The path to the GraphQL API schema file
-    #[arg(long, short = 's')]
-    schema: Option<PathBuf>,
-
-    /// The path to the GraphQL custom_scalars_config file
-    #[arg(long, short = 'c', required = false)]
-    custom_scalars_config: Option<PathBuf>,
-
-    /// The GraphQL endpoint the server will invoke
-    #[arg(long, short = 'e', default_value = "http://127.0.0.1:4000")]
-    endpoint: String,
-
-    /// Headers to send to the endpoint
-    #[arg(long = "header", action = clap::ArgAction::Append)]
-    headers: Vec<String>,
-
-    /// The IP address to bind the SSE server to
-    ///
-    /// [default: 127.0.0.1]
-    #[arg(long)]
-    sse_address: Option<IpAddr>,
-
-    /// Start the server using the SSE transport on the given port
-    ///
-    /// [default: 5000]
-    #[arg(long)]
-    sse_port: Option<u16>,
-
-    /// Expose the schema to the MCP client through `introspect` and `execute` tools
-    #[arg(long, short = 'i')]
-    introspection: bool,
-
-    /// Enable the `search` tool and GraphQL schema indexing
-    #[arg(long)]
-    search: bool,
-
-    /// Expose a tool that returns the URL to open a GraphQL operation in Apollo Explorer (requires APOLLO_GRAPH_REF)
-    #[arg(long, short = 'x', requires = "apollo_graph_ref")]
-    explorer: bool,
-
-    /// Enable use of uplink to get the persisted queries (requires APOLLO_KEY and APOLLO_GRAPH_REF)
-    #[arg(
-        long,
-        requires = "apollo_key",
-        requires = "apollo_graph_ref",
-        conflicts_with_all(["operations", "collection", "manifest"])
-    )]
-    uplink_manifest: bool,
-
-    /// Deprecated aliases for uplink_manifest to make it backwards compatible
-    #[arg(
-        hide = true,
-        short = 'u',
-        long,
-        requires = "apollo_key",
-        requires = "apollo_graph_ref",
-        conflicts_with_all(["uplink_manifest"])
-    )]
-    uplink: bool,
-
-    /// Operation files to expose as MCP tools
-    #[arg(long = "operations", short = 'o', num_args=0..)]
-    operations: Vec<PathBuf>,
-
-    /// The path to the persisted query manifest containing operations
-    #[arg(long, conflicts_with_all(["operations", "collection", "uplink_manifest"]))]
-    manifest: Option<PathBuf>,
-
-    /// collection id to expose as MCP tools, or `default` to expose the default tools for the variant (requires APOLLO_KEY)
-    #[arg(
-        long,
-        conflicts_with_all(["operations", "manifest", "uplink_manifest"]),
-        requires = "apollo_key",
-        requires_ifs([
-            ("default", "apollo_graph_ref"),
-            ("Default", "apollo_graph_ref"),
-            ("DEFAULT", "apollo_graph_ref")
-        ])
-    )]
-    collection: Option<String>,
-
-    // Configure when to allow mutations
-    #[clap(long, short = 'm', default_value_t, value_enum)]
-    allow_mutations: MutationMode,
-
-    /// Disable operation root field types in tool description
-    #[arg(long)]
-    disable_type_description: bool,
-
-    /// Disable schema type definitions referenced by all fields returned by the operation in the tool description
-    #[arg(long)]
-    disable_schema_description: bool,
-
-    /// The log level for the MCP Server
-    #[arg(long = "log", short = 'l', global = true, default_value_t = Level::INFO)]
-    log_level: Level,
-
-    /// The IP address to bind the Streamable HTTP server to
-    ///
-    /// [default: 127.0.0.1]
-    #[arg(long, conflicts_with_all(["sse_port", "sse_address"]))]
-    http_address: Option<IpAddr>,
-
-    /// Start the server using the Streamable HTTP transport on the given port
-    ///
-    /// [default: 5000]
-    #[arg(long, conflicts_with_all(["sse_port", "sse_address"]))]
-    http_port: Option<u16>,
-
-    /// The endpoints (comma separated) polled to fetch the latest supergraph schema.
-    #[clap(long, env, action = ArgAction::Append)]
-    // Should be a Vec<Url> when https://github.com/clap-rs/clap/discussions/3796 is solved
-    apollo_uplink_endpoints: Option<String>,
-
-    #[clap(env)]
-    apollo_registry_url: Option<String>,
-
-    /// Your Apollo key.
-    #[clap(env = "APOLLO_KEY", long)]
-    apollo_key: Option<String>,
-
-    /// Your Apollo graph reference.
-    #[clap(env = "APOLLO_GRAPH_REF", long)]
-    apollo_graph_ref: Option<String>,
-}
-
-impl Args {
-    #[allow(clippy::result_large_err)]
-    fn uplink_config(&self) -> Result<UplinkConfig, ServerError> {
-        Ok(UplinkConfig {
-            apollo_key: SecretString::from(
-                self.apollo_key
-                    .clone()
-                    .ok_or(ServerError::EnvironmentVariable(String::from("APOLLO_KEY")))?,
-            ),
-            apollo_graph_ref: self.apollo_graph_ref.clone().ok_or(
-                ServerError::EnvironmentVariable(String::from("APOLLO_GRAPH_REF")),
-            )?,
-            poll_interval: Duration::from_secs(10),
-            timeout: Duration::from_secs(30),
-            endpoints: self
-                .apollo_uplink_endpoints
-                .as_ref()
-                .map(|endpoints| self.parse_endpoints(endpoints))
-                .transpose()?,
-        })
-    }
-
-    #[allow(clippy::result_large_err)]
-    fn parse_endpoints(&self, endpoints: &str) -> Result<Endpoints, ServerError> {
-        Ok(Endpoints::fallback(
-            endpoints
-                .split(',')
-                .map(|endpoint| Url::parse(endpoint.trim()))
-                .collect::<Result<Vec<Url>, ParseError>>()
-                .map_err(ServerError::UrlParseError)?,
-        ))
-    }
-
-    #[allow(clippy::result_large_err)]
-    fn platform_api_config(&self) -> Result<PlatformApiConfig, ServerError> {
-        Ok(PlatformApiConfig::new(
-            SecretString::from(
-                self.apollo_key
-                    .clone()
-                    .ok_or(ServerError::EnvironmentVariable(String::from("APOLLO_KEY")))?,
-            ),
-            Duration::from_secs(30),
-            Duration::from_secs(30),
-            self.apollo_registry_url
-                .as_ref()
-                .map(|url| Url::parse(url))
-                .transpose()
-                .map_err(ServerError::UrlParseError)?,
-        ))
-    }
-=======
     /// Path to the config file
     config: PathBuf,
->>>>>>> ad5c9e38
 }
 
 #[tokio::main]
@@ -227,10 +43,10 @@
         runtime::read_config(args.config)?
     };
 
-    let mut env_filter = EnvFilter::from_default_env().add_directive(args.log_level.into());
+    let mut env_filter = EnvFilter::from_default_env().add_directive(config.logging.level.into());
 
     // Suppress noisy dependency logging at the INFO level
-    if args.log_level == Level::INFO {
+    if config.logging.level == Level::INFO {
         env_filter = env_filter
             .add_directive("rmcp=warn".parse()?)
             .add_directive("tantivy=warn".parse()?);
@@ -239,24 +55,12 @@
     // When using the Stdio transport, send output to stderr since stdout is used for MCP messages
     match config.transport {
         Transport::SSE { .. } | Transport::StreamableHttp { .. } => tracing_subscriber::fmt()
-<<<<<<< HEAD
             .with_env_filter(env_filter)
-=======
-            .with_env_filter(
-                EnvFilter::from_default_env().add_directive(config.logging.level.into()),
-            )
->>>>>>> ad5c9e38
             .with_ansi(true)
             .with_target(false)
             .init(),
         Transport::Stdio => tracing_subscriber::fmt()
-<<<<<<< HEAD
             .with_env_filter(env_filter)
-=======
-            .with_env_filter(
-                EnvFilter::from_default_env().add_directive(config.logging.level.into()),
-            )
->>>>>>> ad5c9e38
             .with_writer(std::io::stderr)
             .with_ansi(true)
             .with_target(false)
@@ -299,27 +103,6 @@
             OperationSource::from(ManifestSource::Uplink(config.graphos.uplink_config()?))
         }
 
-<<<<<<< HEAD
-    let operation_source = if let Some(manifest) = args.manifest {
-        OperationSource::from(ManifestSource::LocalHotReload(vec![manifest]))
-    } else if !args.operations.is_empty() {
-        OperationSource::from(args.operations)
-    } else if let Some(collection_id) = collection_id {
-        OperationSource::Collection(CollectionSource::Id(
-            collection_id,
-            args.platform_api_config()?,
-        ))
-    } else if args.uplink_manifest || (args.uplink && args.collection.is_none()) {
-        OperationSource::from(ManifestSource::Uplink(args.uplink_config()?))
-    } else if let Some(graph_ref) = &args.apollo_graph_ref {
-        OperationSource::Collection(CollectionSource::Default(
-            graph_ref.clone(),
-            args.platform_api_config()?,
-        ))
-    } else {
-        if !args.introspection && !args.search {
-            bail!(ServerError::NoOperations);
-=======
         // TODO: Inference requires many different combinations and preferences
         // TODO: We should maybe make this more explicit.
         runtime::OperationSource::Local { .. } | runtime::OperationSource::Infer => {
@@ -338,7 +121,6 @@
             } else {
                 anyhow::bail!(ServerError::NoOperations)
             }
->>>>>>> ad5c9e38
         }
     };
 
@@ -354,21 +136,13 @@
         .operation_source(operation_source)
         .endpoint(config.endpoint)
         .maybe_explorer_graph_ref(explorer_graph_ref)
-<<<<<<< HEAD
-        .headers(default_headers)
-        .introspection(args.introspection)
-        .search(args.search)
-        .mutation_mode(args.allow_mutations)
-        .disable_type_description(args.disable_type_description)
-        .disable_schema_description(args.disable_schema_description)
-=======
         .headers(config.headers)
         .execute_introspection(config.introspection.execute.enabled)
         .introspect_introspection(config.introspection.introspect.enabled)
+        .search_introspection(config.introspection.search.enabled)
         .mutation_mode(config.overrides.mutation_mode)
         .disable_type_description(config.overrides.disable_type_description)
         .disable_schema_description(config.overrides.disable_schema_description)
->>>>>>> ad5c9e38
         .custom_scalar_map(
             config
                 .custom_scalars
